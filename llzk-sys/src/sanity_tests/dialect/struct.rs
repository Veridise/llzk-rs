--- conflicted
+++ resolved
@@ -4,21 +4,12 @@
 };
 
 use mlir_sys::{
-<<<<<<< HEAD
     mlirAffineConstantExprGet, mlirAffineMapGet, mlirArrayAttrGet, mlirAttributeEqual,
     mlirFlatSymbolRefAttrGet, mlirIdentifierGet, mlirIndexTypeGet, mlirIntegerAttrGet,
     mlirLocationUnknownGet, mlirNamedAttributeGet, mlirOperationCreate, mlirOperationDestroy,
     mlirOperationGetContext, mlirOperationGetResult, mlirOperationStateAddAttributes,
     mlirOperationStateAddResults, mlirOperationStateGet, mlirStringRefCreateFromCString,
     MlirOperation,
-=======
-    MlirOperation, mlirAffineConstantExprGet, mlirAffineMapGet, mlirArrayAttrGet,
-    mlirAttributeEqual, mlirFlatSymbolRefAttrGet, mlirIdentifierGet, mlirIndexTypeGet,
-    mlirIntegerAttrGet, mlirLocationUnknownGet, mlirNamedAttributeGet, mlirOperationCreate,
-    mlirOperationDestroy, mlirOperationGetContext, mlirOperationGetResult,
-    mlirOperationStateAddAttributes, mlirOperationStateAddResults, mlirOperationStateGet,
-    mlirStringRefCreateFromCString,
->>>>>>> 29526f42
 };
 use rstest::{fixture, rstest};
 use std::alloc::{Layout, alloc, dealloc};
@@ -36,13 +27,9 @@
     llzkStructDefOpGetTypeWithParams, llzkStructTypeGet, llzkStructTypeGetName,
     llzkStructTypeGetParams, llzkStructTypeGetWithArrayAttr, llzkStructTypeGetWithAttrs,
     llzkTypeIsAStructType, mlirGetDialectHandle__llzk__component__, mlirOpBuilderCreate,
-<<<<<<< HEAD
     mlirOpBuilderDestroy,
     sanity_tests::{context, str_ref, TestContext},
     MlirValueRange,
-=======
-    sanity_tests::{TestContext, context, str_ref},
->>>>>>> 29526f42
 };
 
 #[test]
