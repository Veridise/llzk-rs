--- conflicted
+++ resolved
@@ -27,12 +27,8 @@
     llzkStructTypeGetParams, llzkStructTypeGetWithArrayAttr, llzkStructTypeGetWithAttrs,
     llzkTypeIsAStructType, mlirGetDialectHandle__llzk__component__, mlirOpBuilderCreate,
     mlirOpBuilderDestroy,
-<<<<<<< HEAD
     sanity_tests::{context, str_ref, TestContext},
     MlirValueRange,
-=======
-    sanity_tests::{TestContext, context, str_ref},
->>>>>>> bb2a7331
 };
 
 #[test]
