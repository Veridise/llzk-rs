use std::{ffi::c_void, ptr::null_mut};

use mlir_sys::{MlirBlock, MlirOperation, MlirRegion};
use rstest::rstest;

use crate::{
    MlirOpBuilderInsertPoint, mlirOpBuilderCreate, mlirOpBuilderCreateWithListener,
    mlirOpBuilderDestroy, mlirOpBuilderListenerCreate, mlirOpBuilderListenerDestroy,
    sanity_tests::{TestContext, context},
};

#[rstest]
fn test_mlir_op_builder_create(context: TestContext) {
    unsafe {
        let builder = mlirOpBuilderCreate(context.ctx);
        mlirOpBuilderDestroy(builder);
    }
}

#[rstest]
fn test_mlir_op_builder_create_with_listener(context: TestContext) {
    unsafe {
        let listener =
            mlirOpBuilderListenerCreate(Some(test_callback1), Some(test_callback2), null_mut());
        let builder = mlirOpBuilderCreateWithListener(context.ctx, listener);

        mlirOpBuilderDestroy(builder);
        mlirOpBuilderListenerDestroy(listener);
    }
}

#[rstest]
fn test_mlir_op_builder_listener_create() {
    unsafe {
        let listener =
            mlirOpBuilderListenerCreate(Some(test_callback1), Some(test_callback2), null_mut());
        mlirOpBuilderListenerDestroy(listener);
    }
}

// Empty functions for passing a valid function pointer as the listeners of a
<<<<<<< HEAD
// [`MlirOpBuilder`] instance. They don't do anything, they just need to exists.
=======
// [`MlirOpBuilder`] instance. They don't do anything, they just need to exist.
>>>>>>> 115b2448
unsafe extern "C" fn test_callback1(_: MlirOperation, _: MlirOpBuilderInsertPoint, _: *mut c_void) {
}
unsafe extern "C" fn test_callback2(_: MlirBlock, _: MlirRegion, _: MlirBlock, _: *mut c_void) {}<|MERGE_RESOLUTION|>--- conflicted
+++ resolved
@@ -39,11 +39,7 @@
 }
 
 // Empty functions for passing a valid function pointer as the listeners of a
-<<<<<<< HEAD
-// [`MlirOpBuilder`] instance. They don't do anything, they just need to exists.
-=======
 // [`MlirOpBuilder`] instance. They don't do anything, they just need to exist.
->>>>>>> 115b2448
 unsafe extern "C" fn test_callback1(_: MlirOperation, _: MlirOpBuilderInsertPoint, _: *mut c_void) {
 }
 unsafe extern "C" fn test_callback2(_: MlirBlock, _: MlirRegion, _: MlirBlock, _: *mut c_void) {}