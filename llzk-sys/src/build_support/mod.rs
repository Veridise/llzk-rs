--- conflicted
+++ resolved
@@ -1,10 +1,6 @@
-<<<<<<< HEAD
 //! Helper modules for building and linking LLZK and generating the Rust bindings.
 
-use anyhow::Result;
-=======
 use anyhow::{Context as _, Result};
->>>>>>> 3a7c0f45
 use bindgen::Builder;
 use cc::Build;
 use compile_commands::CompileCommands;
