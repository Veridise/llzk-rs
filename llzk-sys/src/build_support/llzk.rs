--- conflicted
+++ resolved
@@ -17,12 +17,10 @@
 
 use super::config_traits::{BindgenConfig, CCConfig, CMakeConfig};
 
-<<<<<<< HEAD
+/// Location relative to CMake's output directory where libraries will be installed.
+pub const LIBDIR: &str = "lib";
+
 /// The result of building `llzk-lib` CMake project.
-=======
-pub const LIBDIR: &str = "lib";
-
->>>>>>> 3a7c0f45
 pub struct LlzkBuild {
     path: PathBuf,
     cached_libraries: Option<(Vec<PathBuf>, Vec<String>)>,
