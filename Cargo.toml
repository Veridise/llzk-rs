[workspace]
members = [ 
  "frontends/halo2", 
  "llzk",
  "llzk-sys",
<<<<<<< HEAD
  "llzk-macro"
, "picus"]
=======
  "llzk-sys/build-support",
  "picus"
]
>>>>>>> eba2420f
resolver = "2"

[workspace.dependencies]
melior-macro = "0.18.0"
melior = "0.25.0"
mlir-sys = "0.5.0"<|MERGE_RESOLUTION|>--- conflicted
+++ resolved
@@ -3,14 +3,9 @@
   "frontends/halo2", 
   "llzk",
   "llzk-sys",
-<<<<<<< HEAD
+  "llzk-sys/build-support",
   "llzk-macro"
 , "picus"]
-=======
-  "llzk-sys/build-support",
-  "picus"
-]
->>>>>>> eba2420f
 resolver = "2"
 
 [workspace.dependencies]
