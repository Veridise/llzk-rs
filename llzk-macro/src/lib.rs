--- conflicted
+++ resolved
@@ -1,12 +1,4 @@
-<<<<<<< HEAD
-//! Proc macros used internally in llzk-rs.
-//!
-//! They are heavily inspired by melior's proc macros with appropriate changes on the import names
-//! to adapt them to llzk.
-
-=======
 #![doc = include_str!("../README.md")]
->>>>>>> 28a9ee66
 #![deny(rustdoc::broken_intra_doc_links)]
 #![deny(missing_debug_implementations)]
 #![deny(missing_docs)]
