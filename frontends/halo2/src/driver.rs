//! Driver struct for handling synthesis and lowering.

use std::collections::HashMap;

#[cfg(feature = "llzk-backend")]
use crate::backend::llzk::{LlzkBackend, LlzkOutput, LlzkParams};
#[cfg(feature = "picus-backend")]
use crate::backend::picus::{PicusBackend, PicusOutput, PicusParams};
use crate::{
    CircuitSynthesis,
<<<<<<< HEAD
    backend::{
        llzk::{LlzkBackend, LlzkOutput, LlzkParams},
        picus::{PicusBackend, PicusOutput, PicusParams},
    },
    expressions::{EvaluableExpr, ExprBuilder, ExpressionInfo},
=======
>>>>>>> 5f149531
    halo2::PrimeField,
    info_traits::ConstraintSystemInfo,
    io::{AdviceIO, InstanceIO},
    ir::{
        IRCtx, ResolvedIRCircuit, UnresolvedIRCircuit,
        generate::{IRGenParams, generate_ir},
    },
    synthesis::{SynthesizedCircuit, Synthesizer},
};

/// Controls the different lowering stages of circuits.
#[derive(Default, Debug)]
pub struct Driver {
    ir_ctxs: HashMap<usize, IRCtx>,
    id_count: usize,
}

impl Driver {
    /// Synthesizes a circuit .
    pub fn synthesize<F, C>(
        &mut self,
        circuit: &C,
    ) -> anyhow::Result<SynthesizedCircuit<F, <C::CS as ConstraintSystemInfo<F>>::Polynomial>>
    where
        C: CircuitSynthesis<F>,
        F: PrimeField,
    {
        let mut cs = C::CS::default();
        let mut syn = Synthesizer::new(self.next_id());
        let config = C::configure(&mut cs);

        log::debug!("Validating io hints");
        let advice_io: AdviceIO = C::advice_io(&config)?;
        let instance_io: InstanceIO = C::instance_io(&config)?;

        syn.configure_io(advice_io, instance_io);
        log::debug!("Starting synthesis");
        C::synthesize(circuit.circuit(), config, &mut syn, &cs)?;
        let synthesized = syn.build(cs)?;
        log::debug!("Synthesis completed successfuly");
        Ok(synthesized)
    }

    /// Generates the IR of the synthesized circuit.
    pub fn generate_ir<'syn, 'drv, 'cb, 'sco, F, E>(
        &'drv mut self,
        syn: &'syn SynthesizedCircuit<F, E>,
        params: IRGenParams<'cb, '_, F, E>,
    ) -> anyhow::Result<UnresolvedIRCircuit<'drv, 'syn, 'sco, F, E>>
    where
        F: PrimeField,
        E: Clone + ExprBuilder<F> + ExpressionInfo + EvaluableExpr<F> + std::fmt::Debug,
        'syn: 'sco,
        'drv: 'sco + 'syn,
        'cb: 'sco + 'syn,
    {
        let ctx = self.get_or_create_ir_ctx(syn);
        let ir = generate_ir(syn, params, ctx)?;
        let enumerated_groups = syn.groups().iter().enumerate().collect::<Vec<_>>();
        let mut regions_to_groups = vec![];

        for (idx, group) in &enumerated_groups {
            for region in group.regions() {
                regions_to_groups.push((region.index().unwrap(), *idx));
            }
        }
        regions_to_groups.sort_by_key(|(ri, _)| **ri);
        debug_assert!(
            regions_to_groups
                .iter()
                .enumerate()
                .all(|(n, (ri, _))| n == **ri)
        );
        let regions_to_groups = regions_to_groups
            .into_iter()
            .map(|(_, gidx)| gidx)
            .collect();
        Ok(UnresolvedIRCircuit::new(ctx, ir, regions_to_groups))
    }

    /// Creates the IR context for the synthesized circuit.
    fn get_or_create_ir_ctx<'drv, F, E>(
        &'drv mut self,
        syn: &SynthesizedCircuit<F, E>,
    ) -> &'drv IRCtx
    where
        F: PrimeField,
    {
        self.ir_ctxs
            .entry(syn.id())
            .or_insert_with(|| IRCtx::new(syn))
    }

    /// Creates a picus program from the circuit synthesis.
    #[cfg(feature = "picus-backend")]
    pub fn picus(
        &self,
        ir: &ResolvedIRCircuit,
        params: PicusParams,
    ) -> anyhow::Result<PicusOutput> {
        PicusBackend::initialize(params).codegen(ir, ir.ctx())
    }

    /// Creates a llzk module from the circuit synthesis.
    #[cfg(feature = "llzk-backend")]
    pub fn llzk<'c>(
        &self,
        ir: &ResolvedIRCircuit,
        params: LlzkParams<'c>,
    ) -> anyhow::Result<LlzkOutput<'c>> {
        LlzkBackend::initialize(params).codegen(ir, ir.ctx())
    }

    fn next_id(&mut self) -> usize {
        let id = self.id_count;
        self.id_count += 1;
        id
    }
}<|MERGE_RESOLUTION|>--- conflicted
+++ resolved
@@ -8,14 +8,7 @@
 use crate::backend::picus::{PicusBackend, PicusOutput, PicusParams};
 use crate::{
     CircuitSynthesis,
-<<<<<<< HEAD
-    backend::{
-        llzk::{LlzkBackend, LlzkOutput, LlzkParams},
-        picus::{PicusBackend, PicusOutput, PicusParams},
-    },
     expressions::{EvaluableExpr, ExprBuilder, ExpressionInfo},
-=======
->>>>>>> 5f149531
     halo2::PrimeField,
     info_traits::ConstraintSystemInfo,
     io::{AdviceIO, InstanceIO},
