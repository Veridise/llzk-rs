--- conflicted
+++ resolved
@@ -2,13 +2,8 @@
 
 use crate::{
     backend::func::{ArgNo, FuncIO},
-<<<<<<< HEAD
     halo2::{Field, Value},
     info_traits::{QueryInfo, SelectorInfo},
-    value::steal,
-=======
-    halo2::{AdviceQuery, Field, FixedQuery, InstanceQuery, Selector},
->>>>>>> dfde12e5
 };
 use anyhow::Result;
 
