use super::{RegionData, Row};
use crate::{
    backend::func::FuncIO,
    gates::SelectorSet,
    halo2::*,
    info_traits::{QueryInfo, SelectorInfo},
    io::{AdviceIO, InstanceIO},
    resolvers::{
        Advice, Fixed, FixedQueryResolver, Instance, QueryResolver, ResolvedQuery,
        ResolvedSelector, SelectorResolver,
    },
};
use anyhow::Result;
use std::borrow::Cow;

#[derive(Copy, Clone, Debug)]
pub struct RegionRow<'r, 'io, 'fq, F: Field> {
    region: RegionData<'r>,
    row: Row<'io, 'fq, F>,
}

impl<'r, 'io, 'fq, F: Field> RegionRow<'r, 'io, 'fq, F> {
    pub fn new(
        region: RegionData<'r>,
        row: usize,
        advice_io: &'io AdviceIO,
        instance_io: &'io InstanceIO,
        fqr: &'fq dyn FixedQueryResolver<F>,
    ) -> Self {
        Self {
            region,
            row: Row::new(row, advice_io, instance_io, fqr),
        }
    }

    /// Changes the priority to inputs.
    pub fn prioritize_inputs(self) -> Self {
        Self {
            region: self.region,
            row: self.row.prioritize_inputs(),
        }
    }

    /// Changes the priority to outputs.
    pub fn prioritize_outputs(self) -> Self {
        Self {
            region: self.region,
            row: self.row.prioritize_outputs(),
        }
    }

    fn enabled(&self) -> Cow<SelectorSet> {
        self.region.selectors_enabled_for_row(self.row.row)
<<<<<<< HEAD
    }

    pub fn region_index(&self) -> Option<usize> {
        self.region.index().map(|f| *f)
    }

    pub fn region_name(&self) -> &str {
        self.region.name()
=======
>>>>>>> dfde12e5
    }

    pub fn row_number(&self) -> usize {
        self.row.row
    }

    #[inline]
    pub fn gate_is_disabled(&self, selectors: &SelectorSet) -> bool {
        self.enabled().is_disjoint(selectors)
    }

    #[inline]
    pub fn header(&self) -> String {
        self.region.header()
    }
}

impl<F: Field> QueryResolver<F> for RegionRow<'_, '_, '_, F> {
    fn resolve_fixed_query(&self, query: &dyn QueryInfo<Kind = Fixed>) -> Result<ResolvedQuery<F>> {
        let row = self.row.resolve_rotation(query.rotation())?;
        self.row
            .fqr
            .resolve_query(query, row)
            .map(ResolvedQuery::Lit)
    }

    fn resolve_advice_query(
        &self,
        query: &dyn QueryInfo<Kind = Advice>,
    ) -> Result<ResolvedQuery<F>> {
        log::debug!(
            "Resolving query: Adv[{}]@{}",
            query.column_index(),
            query.rotation()
        );
        let base = self
            .region
            .start()
            .ok_or_else(|| anyhow::anyhow!("Region does not have a size"))?;
        self.row
            .resolve_advice_query_impl(query, |col, row| match self.region.relativize(row) {
                Some(row) => FuncIO::advice_rel(col, base, row),
                None => FuncIO::advice_abs(col, row),
            })
            .map(ResolvedQuery::IO)
    }

    fn resolve_instance_query(
        &self,
        query: &dyn QueryInfo<Kind = Instance>,
    ) -> Result<ResolvedQuery<F>> {
        self.row.resolve_instance_query(query)
    }
}

impl<F: Field> SelectorResolver for RegionRow<'_, '_, '_, F> {
    fn resolve_selector(&self, selector: &dyn SelectorInfo) -> Result<ResolvedSelector> {
        let selected = self
            .region
            .enabled_selectors()
            .get(&self.row_number())
<<<<<<< HEAD
            .is_some_and(|selectors| selectors.contains(selector.id()));
=======
            .is_some_and(|selectors| selectors.contains(selector.index()));
>>>>>>> dfde12e5
        Ok(ResolvedSelector::Const(selected.into()))
    }
}<|MERGE_RESOLUTION|>--- conflicted
+++ resolved
@@ -51,17 +51,6 @@
 
     fn enabled(&self) -> Cow<SelectorSet> {
         self.region.selectors_enabled_for_row(self.row.row)
-<<<<<<< HEAD
-    }
-
-    pub fn region_index(&self) -> Option<usize> {
-        self.region.index().map(|f| *f)
-    }
-
-    pub fn region_name(&self) -> &str {
-        self.region.name()
-=======
->>>>>>> dfde12e5
     }
 
     pub fn row_number(&self) -> usize {
@@ -123,11 +112,7 @@
             .region
             .enabled_selectors()
             .get(&self.row_number())
-<<<<<<< HEAD
             .is_some_and(|selectors| selectors.contains(selector.id()));
-=======
-            .is_some_and(|selectors| selectors.contains(selector.index()));
->>>>>>> dfde12e5
         Ok(ResolvedSelector::Const(selected.into()))
     }
 }