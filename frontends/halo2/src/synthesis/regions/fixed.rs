use std::{
    collections::{HashMap, HashSet},
    ops::RangeFrom,
};

use crate::{
<<<<<<< HEAD
    halo2::{Assigned, Field, Value},
    info_traits::QueryInfo,
    resolvers::{Fixed, FixedQueryResolver},
    table::Column,
    value::steal,
=======
    halo2::{Column, Field, Fixed, FixedQuery},
    resolvers::FixedQueryResolver,
>>>>>>> dfde12e5
};

type BlanketFills<F> = Vec<(RangeFrom<usize>, F)>;

#[derive(Default, Debug, Clone)]
pub struct FixedData<F: Copy + std::fmt::Debug + Default> {
    /// Constant values assigned to fixed columns in the region.
    fixed: HashMap<usize, HashMap<usize, F>>,
    /// Set of columns for which there is data.
    columns: HashSet<Column<Fixed>>,
    /// Represents the circuit filling rows with a single value.
    /// Row start offsets are maintained in chronological order, so when
    /// querying a row the latest that matches is the correct value.
    blanket_fills: HashMap<usize, BlanketFills<F>>,
}

pub type FixedAssigned<F> = HashMap<(usize, usize), F>;
pub type FixedBlanket<F> = HashMap<usize, BlanketFills<F>>;

impl<F: Copy + std::fmt::Debug + Default> FixedData<F> {
    pub fn take(self) -> (FixedAssigned<F>, FixedBlanket<F>) {
        (
            self.fixed
                .into_iter()
                .flat_map(|(col, values)| {
                    values
                        .into_iter()
                        .map(move |(row, value)| ((col, row), value))
                })
                .collect(),
            self.blanket_fills,
        )
    }

    pub fn blanket_fill(&mut self, column: Column<Fixed>, row: usize, value: F) {
        self.columns.insert(column);
        self.blanket_fills
            .entry(column.index())
            .or_default()
            .push((row.., value));
    }

    pub fn assign_fixed(&mut self, fixed: Column<Fixed>, row: usize, value: F)
    where
        F: Field,
    {
        log::debug!(
            "Recording fixed assignment @ col = {}, row = {row}, value = {value:?}",
            fixed.index()
        );
        self.columns.insert(fixed);
        self.fixed
            .entry(fixed.index())
            .or_default()
            .insert(row, value);
    }

    fn resolve_from_blanket_fills(&self, column: usize, row: usize) -> Option<F>
    where
        F: Field,
    {
        self.blanket_fills
            .get(&column)
            .and_then(|values| values.iter().rfind(|(range, _)| range.contains(&row)))
            .map(|(_, v)| *v)
    }

    pub fn resolve_fixed(&self, column: usize, row: usize) -> F
    where
        F: Field,
    {
        self.fixed
            .get(&column)
            .and_then(|cols| cols.get(&row))
            .inspect(|v| log::debug!(" For ({column}, {row}) we got value {v:?}",))
            .cloned()
            .or_else(|| self.resolve_from_blanket_fills(column, row))
            // Default to zero if all else fails
            .unwrap_or(F::ZERO)
    }

    /// Returns a copy of itself by selecting only the given columns.
    ///
    /// If a column is not in the fixed data returns an error.
    pub fn subset(&self, columns: HashSet<Column<Fixed>>) -> anyhow::Result<Self> {
        let mut selected = Self::default();
        if !self.columns.is_superset(&columns) {
            anyhow::bail!("Fixed data does not have all the required columns.")
        }
        selected.columns = columns;
        for col in &selected.columns {
            if let Some(fill) = self.blanket_fills.get(&col.index()) {
                selected.blanket_fills.insert(col.index(), fill.clone());
            }
            if let Some(values) = self.fixed.get(&col.index()) {
                selected.fixed.insert(col.index(), values.clone());
            }
        }

        Ok(selected)
    }
}

impl<F: Field> FixedQueryResolver<F> for FixedData<F> {
<<<<<<< HEAD
    fn resolve_query(&self, query: &dyn QueryInfo<Kind = Fixed>, row: usize) -> anyhow::Result<F> {
        let value = self.resolve_fixed(query.column_index(), row);

        steal(&value).ok_or_else(|| anyhow::anyhow!("Fixed cell was assigned an unknown value!"))
=======
    fn resolve_query(&self, query: &FixedQuery, row: usize) -> anyhow::Result<F> {
        Ok(self.resolve_fixed(query.column_index(), row))
>>>>>>> dfde12e5
    }
}<|MERGE_RESOLUTION|>--- conflicted
+++ resolved
@@ -4,16 +4,10 @@
 };
 
 use crate::{
-<<<<<<< HEAD
     halo2::{Assigned, Field, Value},
     info_traits::QueryInfo,
     resolvers::{Fixed, FixedQueryResolver},
     table::Column,
-    value::steal,
-=======
-    halo2::{Column, Field, Fixed, FixedQuery},
-    resolvers::FixedQueryResolver,
->>>>>>> dfde12e5
 };
 
 type BlanketFills<F> = Vec<(RangeFrom<usize>, F)>;
@@ -118,14 +112,7 @@
 }
 
 impl<F: Field> FixedQueryResolver<F> for FixedData<F> {
-<<<<<<< HEAD
     fn resolve_query(&self, query: &dyn QueryInfo<Kind = Fixed>, row: usize) -> anyhow::Result<F> {
-        let value = self.resolve_fixed(query.column_index(), row);
-
-        steal(&value).ok_or_else(|| anyhow::anyhow!("Fixed cell was assigned an unknown value!"))
-=======
-    fn resolve_query(&self, query: &FixedQuery, row: usize) -> anyhow::Result<F> {
         Ok(self.resolve_fixed(query.column_index(), row))
->>>>>>> dfde12e5
     }
 }