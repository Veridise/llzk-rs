//! Opaque module that exposes the correct halo2 library based on the implementation selected via
//! feature flags.

//#[cfg(not(feature = "midnight"))]
//pub use halo2curves::bn256;

//#[cfg(feature = "axiom")]
//mod axiom;
//#[cfg(feature = "midnight")]
mod midnight;
//#[cfg(feature = "pse")]
//mod pse;
//#[cfg(feature = "pse-v1")]
//mod pse_v1;
//#[cfg(feature = "scroll")]
//mod scroll;
//#[cfg(feature = "zcash")]
//mod zcash;

//#[cfg(feature = "axiom")]
//pub use axiom::*;
//#[cfg(feature = "midnight")]
pub use midnight::*;

<<<<<<< HEAD
use crate::{
    info_traits::{GroupInfo, QueryInfo, SelectorInfo},
    synthesis::regions::RegionIndex,
    table::{Cell, Rotation, RotationExt},
};
=======
>>>>>>> dfde12e5
//#[cfg(feature = "pse")]
//pub use pse::*;
//#[cfg(feature = "pse-v1")]
//pub use pse_v1::*;
//#[cfg(feature = "scroll")]
//pub use scroll::*;
//#[cfg(feature = "zcash")]
//pub use zcash::*;

<<<<<<< HEAD
impl RotationExt<Halo2Rotation> for Rotation {
    fn cur() -> Halo2Rotation {
        Halo2Rotation::cur()
    }

    #[cfg(test)]
    fn next() -> Halo2Rotation {
        Halo2Rotation::next()
    }
}

/// Temporary implementation of [`QueryInfo`] for [`halo2_proofs::plonk::FixedQuery`]
impl QueryInfo for halo2_proofs::plonk::FixedQuery {
    type Kind = crate::resolvers::Fixed;

    fn rotation(&self) -> Rotation {
        self.rotation().0
    }

    fn column_index(&self) -> usize {
        self.column_index()
    }
}

/// Temporary implementation of [`QueryInfo`] for [`halo2_proofs::plonk::AdviceQuery`]
impl QueryInfo for halo2_proofs::plonk::AdviceQuery {
    type Kind = crate::resolvers::Advice;

    fn rotation(&self) -> Rotation {
        self.rotation().0
    }

    fn column_index(&self) -> usize {
        self.column_index()
    }
}

/// Temporary implementation of [`QueryInfo`] for [`halo2_proofs::plonk::InstanceQuery`]
impl QueryInfo for halo2_proofs::plonk::InstanceQuery {
    type Kind = crate::resolvers::Instance;

    fn rotation(&self) -> Rotation {
        self.rotation().0
    }

    fn column_index(&self) -> usize {
        self.column_index()
    }
}

/// Temporary implementation of [`SelectorInfo`] for [`halo2_proofs::plonk::Selector`]
impl SelectorInfo for halo2_proofs::plonk::Selector {
    fn id(&self) -> usize {
        self.index()
    }
}

/// Temporary implementation of [`GroupInfo`] for [`halo2_proofs::circuit::groups::RegionsGroup`].
impl GroupInfo for halo2_proofs::circuit::groups::RegionsGroup {
    fn inputs(&self) -> impl Iterator<Item = Cell> + '_ {
        self.inputs().map(|c| Cell {
            region_index: RegionIndex::from(*c.region_index),
            row_offset: c.row_offset,
            column: c.column.into(),
        })
    }

    fn outputs(&self) -> impl Iterator<Item = Cell> + '_ {
        self.outputs().map(|c| Cell {
            region_index: RegionIndex::from(*c.region_index),
            row_offset: c.row_offset,
            column: c.column.into(),
        })
=======
use crate::{
    expressions::{EvalExpression, EvaluableExpr, ExprBuilder, ExpressionInfo},
    info_traits::{ConstraintSystemInfo, GateInfo},
    lookups::LookupData,
};

/// Temporary implementation of [`ConstraintSystemInfo`].
impl<F: Field> ConstraintSystemInfo<F> for halo2_proofs::plonk::ConstraintSystem<F> {
    type Polynomial = halo2_proofs::plonk::Expression<F>;

    fn gates(&self) -> Vec<&dyn GateInfo<halo2_proofs::plonk::Expression<F>>> {
        self.gates()
            .iter()
            .map(|g| g as &dyn GateInfo<halo2_proofs::plonk::Expression<F>>)
            .collect()
    }

    fn lookups<'cs>(&'cs self) -> Vec<LookupData<'cs, halo2_proofs::plonk::Expression<F>>> {
        self.lookups()
            .iter()
            .map(|a| LookupData {
                name: a.name(),
                arguments: a.input_expressions(),
                table: a.table_expressions(),
            })
            .collect()
    }
}

/// Temporary implementation of [`GateInfo`].
impl<F: Field> GateInfo<halo2_proofs::plonk::Expression<F>> for halo2_proofs::plonk::Gate<F> {
    fn name(&self) -> &str {
        self.name()
    }

    fn polynomials(&self) -> &[halo2_proofs::plonk::Expression<F>] {
        self.polynomials()
    }
}

/// Temporary implementation of [`ExpressionInfo`].
impl<F> ExpressionInfo for halo2_proofs::plonk::Expression<F> {
    fn as_negation(&self) -> Option<&Self> {
        match self {
            Self::Negated(expr) => Some(&**expr),
            _ => None,
        }
    }

    fn as_fixed_query(&self) -> Option<&crate::halo2::FixedQuery> {
        match self {
            Self::Fixed(query) => Some(query),
            _ => None,
        }
    }
}

/// Temporary implementation of [`EvaluableExpr`].
impl<F: Field> EvaluableExpr<F> for halo2_proofs::plonk::Expression<F> {
    fn evaluate<E: EvalExpression<F>>(&self, evaluator: &E) -> E::Output {
        self.evaluate(
            &|f| evaluator.constant(&f),
            &|s| evaluator.selector(&s),
            &|fq| evaluator.fixed(&fq),
            &|aq| evaluator.advice(&aq),
            &|iq| evaluator.instance(&iq),
            &|c| evaluator.challenge(&c),
            &|e| evaluator.negated(e),
            &|lhs, rhs| evaluator.sum(lhs, rhs),
            &|lhs, rhs| evaluator.product(lhs, rhs),
            &|lhs, rhs| evaluator.scaled(lhs, &rhs),
        )
    }
}

/// Temporary implementation of [`ExprBuilder`].
impl<F: Field> ExprBuilder<F> for halo2_proofs::plonk::Expression<F> {
    fn constant(f: F) -> Self {
        Self::Constant(f)
    }

    fn selector(selector: crate::halo2::Selector) -> Self {
        Self::Selector(selector)
    }

    fn fixed(fixed_query: crate::halo2::FixedQuery) -> Self {
        Self::Fixed(fixed_query)
    }

    fn advice(advice_query: crate::halo2::AdviceQuery) -> Self {
        Self::Advice(advice_query)
    }

    fn instance(instance_query: crate::halo2::InstanceQuery) -> Self {
        Self::Instance(instance_query)
    }

    fn challenge(challenge: crate::halo2::Challenge) -> Self {
        Self::Challenge(challenge)
    }

    fn negated(expr: Self) -> Self {
        Self::Negated(Box::new(expr))
    }

    fn sum(lhs: Self, rhs: Self) -> Self {
        Self::Sum(Box::new(lhs), Box::new(rhs))
    }

    fn product(lhs: Self, rhs: Self) -> Self {
        Self::Product(Box::new(lhs), Box::new(rhs))
    }

    fn scaled(lhs: Self, rhs: F) -> Self {
        Self::Scaled(Box::new(lhs), rhs)
    }

    fn from_column<C: crate::halo2::ColumnType>(
        c: crate::halo2::Column<C>,
        rot: crate::halo2::Rotation,
    ) -> Self {
        c.query_cell(rot)
>>>>>>> dfde12e5
    }
}<|MERGE_RESOLUTION|>--- conflicted
+++ resolved
@@ -22,14 +22,16 @@
 //#[cfg(feature = "midnight")]
 pub use midnight::*;
 
-<<<<<<< HEAD
 use crate::{
-    info_traits::{GroupInfo, QueryInfo, SelectorInfo},
+    expressions::{EvalExpression, EvaluableExpr, ExprBuilder, ExpressionInfo, ExpressionTypes},
+    info_traits::{
+        ConstraintSystemInfo, CreateQuery, GateInfo, GroupInfo, QueryInfo, SelectorInfo,
+    },
+    lookups::LookupData,
     synthesis::regions::RegionIndex,
-    table::{Cell, Rotation, RotationExt},
+    table::{Cell, Column, ColumnType, Rotation, RotationExt},
 };
-=======
->>>>>>> dfde12e5
+
 //#[cfg(feature = "pse")]
 //pub use pse::*;
 //#[cfg(feature = "pse-v1")]
@@ -39,7 +41,6 @@
 //#[cfg(feature = "zcash")]
 //pub use zcash::*;
 
-<<<<<<< HEAD
 impl RotationExt<Halo2Rotation> for Rotation {
     fn cur() -> Halo2Rotation {
         Halo2Rotation::cur()
@@ -64,6 +65,18 @@
     }
 }
 
+/// Temporary implementation of [`CreateQuery`] for [`halo2_proofs::plonk::FixedQuery`]
+impl<F: Field> CreateQuery<halo2_proofs::plonk::Expression<F>> for halo2_proofs::plonk::FixedQuery {
+    fn query_expr(index: usize, at: Rotation) -> halo2_proofs::plonk::Expression<F> {
+        use halo2_proofs::plonk::ColumnType as _;
+        halo2_proofs::plonk::Fixed::query_cell(
+            &halo2_proofs::plonk::Fixed,
+            index,
+            halo2_proofs::poly::Rotation(at),
+        )
+    }
+}
+
 /// Temporary implementation of [`QueryInfo`] for [`halo2_proofs::plonk::AdviceQuery`]
 impl QueryInfo for halo2_proofs::plonk::AdviceQuery {
     type Kind = crate::resolvers::Advice;
@@ -77,6 +90,20 @@
     }
 }
 
+/// Temporary implementation of [`CreateQuery`] for [`halo2_proofs::plonk::AdviceQuery`]
+impl<F: Field> CreateQuery<halo2_proofs::plonk::Expression<F>>
+    for halo2_proofs::plonk::AdviceQuery
+{
+    fn query_expr(index: usize, at: Rotation) -> halo2_proofs::plonk::Expression<F> {
+        use halo2_proofs::plonk::ColumnType as _;
+        halo2_proofs::plonk::Advice::query_cell(
+            &halo2_proofs::plonk::Advice::new(halo2_proofs::plonk::FirstPhase),
+            index,
+            halo2_proofs::poly::Rotation(at),
+        )
+    }
+}
+
 /// Temporary implementation of [`QueryInfo`] for [`halo2_proofs::plonk::InstanceQuery`]
 impl QueryInfo for halo2_proofs::plonk::InstanceQuery {
     type Kind = crate::resolvers::Instance;
@@ -87,6 +114,20 @@
 
     fn column_index(&self) -> usize {
         self.column_index()
+    }
+}
+
+/// Temporary implementation of [`CreateQuery`] for [`halo2_proofs::plonk::InstanceQuery`]
+impl<F: Field> CreateQuery<halo2_proofs::plonk::Expression<F>>
+    for halo2_proofs::plonk::InstanceQuery
+{
+    fn query_expr(index: usize, at: Rotation) -> halo2_proofs::plonk::Expression<F> {
+        use halo2_proofs::plonk::ColumnType as _;
+        halo2_proofs::plonk::Instance::query_cell(
+            &halo2_proofs::plonk::Instance,
+            index,
+            halo2_proofs::poly::Rotation(at),
+        )
     }
 }
 
@@ -113,12 +154,8 @@
             row_offset: c.row_offset,
             column: c.column.into(),
         })
-=======
-use crate::{
-    expressions::{EvalExpression, EvaluableExpr, ExprBuilder, ExpressionInfo},
-    info_traits::{ConstraintSystemInfo, GateInfo},
-    lookups::LookupData,
-};
+    }
+}
 
 /// Temporary implementation of [`ConstraintSystemInfo`].
 impl<F: Field> ConstraintSystemInfo<F> for halo2_proofs::plonk::ConstraintSystem<F> {
@@ -154,8 +191,16 @@
     }
 }
 
+/// Temporary implementation of [`ExpressionTypes`].
+impl<F: Field> ExpressionTypes for halo2_proofs::plonk::Expression<F> {
+    type Selector = halo2_proofs::plonk::Selector;
+    type FixedQuery = halo2_proofs::plonk::FixedQuery;
+    type AdviceQuery = halo2_proofs::plonk::AdviceQuery;
+    type InstanceQuery = halo2_proofs::plonk::InstanceQuery;
+}
+
 /// Temporary implementation of [`ExpressionInfo`].
-impl<F> ExpressionInfo for halo2_proofs::plonk::Expression<F> {
+impl<F: Field> ExpressionInfo for halo2_proofs::plonk::Expression<F> {
     fn as_negation(&self) -> Option<&Self> {
         match self {
             Self::Negated(expr) => Some(&**expr),
@@ -163,7 +208,7 @@
         }
     }
 
-    fn as_fixed_query(&self) -> Option<&crate::halo2::FixedQuery> {
+    fn as_fixed_query(&self) -> Option<&Self::FixedQuery> {
         match self {
             Self::Fixed(query) => Some(query),
             _ => None,
@@ -173,7 +218,7 @@
 
 /// Temporary implementation of [`EvaluableExpr`].
 impl<F: Field> EvaluableExpr<F> for halo2_proofs::plonk::Expression<F> {
-    fn evaluate<E: EvalExpression<F>>(&self, evaluator: &E) -> E::Output {
+    fn evaluate<E: EvalExpression<F, Self>>(&self, evaluator: &E) -> E::Output {
         self.evaluate(
             &|f| evaluator.constant(&f),
             &|s| evaluator.selector(&s),
@@ -195,19 +240,19 @@
         Self::Constant(f)
     }
 
-    fn selector(selector: crate::halo2::Selector) -> Self {
+    fn selector(selector: <Self as ExpressionTypes>::Selector) -> Self {
         Self::Selector(selector)
     }
 
-    fn fixed(fixed_query: crate::halo2::FixedQuery) -> Self {
+    fn fixed(fixed_query: <Self as ExpressionTypes>::FixedQuery) -> Self {
         Self::Fixed(fixed_query)
     }
 
-    fn advice(advice_query: crate::halo2::AdviceQuery) -> Self {
+    fn advice(advice_query: <Self as ExpressionTypes>::AdviceQuery) -> Self {
         Self::Advice(advice_query)
     }
 
-    fn instance(instance_query: crate::halo2::InstanceQuery) -> Self {
+    fn instance(instance_query: <Self as ExpressionTypes>::InstanceQuery) -> Self {
         Self::Instance(instance_query)
     }
 
@@ -230,12 +275,4 @@
     fn scaled(lhs: Self, rhs: F) -> Self {
         Self::Scaled(Box::new(lhs), rhs)
     }
-
-    fn from_column<C: crate::halo2::ColumnType>(
-        c: crate::halo2::Column<C>,
-        rot: crate::halo2::Rotation,
-    ) -> Self {
-        c.query_cell(rot)
->>>>>>> dfde12e5
-    }
 }