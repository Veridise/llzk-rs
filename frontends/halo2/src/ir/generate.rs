//! Logic for generating IR from a synthesized circuit.

use std::collections::HashMap;

use crate::{
<<<<<<< HEAD
    GateCallbacks,
    expressions::ScopedExpression,
    gates::{DefaultGateCallbacks, RewritePatternSet},
    halo2::{Field, PrimeField},
=======
    expressions::{EvaluableExpr, ExprBuilder, ExpressionInfo, ScopedExpression},
    gates::{DefaultGateCallbacks, GateCallbacks, RewritePatternSet},
    halo2::{Field, PrimeField, RegionIndex},
>>>>>>> dfde12e5
    ir::{IRCtx, generate::patterns::load_patterns, groups::GroupBody},
    lookups::callbacks::{DefaultLookupCallbacks, LookupCallbacks},
    synthesis::{
        SynthesizedCircuit,
        groups::Group,
        regions::{RegionData, RegionIndex},
    },
    temps::ExprOrTemp,
};

mod patterns;

/// Configuration parameters for IR generation.
pub struct IRGenParams<'lc, 'gc, F: Field, E> {
    debug_comments: bool,
    lookup_cb: Option<&'lc dyn LookupCallbacks<F, E>>,
    gate_cb: Option<&'gc dyn GateCallbacks<F, E>>,
}

impl<'lc, 'gc, F: Field, E> IRGenParams<'lc, 'gc, F, E> {
    fn new() -> Self {
        Self {
            debug_comments: false,
            lookup_cb: None,
            gate_cb: None,
        }
    }

    /// Returns wether debug comments are enabled or not.
    pub fn debug_comments(&self) -> bool {
        self.debug_comments
    }
}

impl<F: Field, E> Default for IRGenParams<'_, '_, F, E> {
    fn default() -> Self {
        Self::new()
    }
}

impl<F: Field, E> std::fmt::Debug for IRGenParams<'_, '_, F, E> {
    fn fmt(&self, f: &mut std::fmt::Formatter<'_>) -> std::fmt::Result {
        f.debug_struct("IRGenParams")
            .field("debug_comments", &self.debug_comments)
            .field(
                "lookup_cb",
                if self.lookup_cb.is_some() {
                    &"set"
                } else {
                    &"default"
                },
            )
            .field(
                "gate_cb",
                if self.gate_cb.is_some() {
                    &"set"
                } else {
                    &"default"
                },
            )
            .finish()
    }
}

/// Builder for creating [`IRGenParams`].
#[derive(Debug, Default)]
pub struct IRGenParamsBuilder<'lc, 'gc, F: Field, E>(IRGenParams<'lc, 'gc, F, E>);

impl<'lc, 'gc, F: Field, E> IRGenParamsBuilder<'lc, 'gc, F, E> {
    /// Creates a new builder.
    pub fn new() -> Self {
        Self(IRGenParams::new())
    }

    /// Enables debug comments.
    pub fn with_debug_comments(&mut self) -> &mut Self {
        self.0.debug_comments = true;
        self
    }

    /// Disables debug comments.
    pub fn without_debug_comments(&mut self) -> &mut Self {
        self.0.debug_comments = false;
        self
    }

    /// Sets the lookup callbacks.
    pub fn lookup_callbacks(&mut self, lc: &'lc dyn LookupCallbacks<F, E>) -> &mut Self {
        self.0.lookup_cb = Some(lc);
        self
    }

    /// Unsets the lookup callbacks.
    pub fn no_lookup_callbacks(&mut self) -> &mut Self {
        self.0.lookup_cb = None;
        self
    }

    /// Sets the gate callbacks.
    pub fn gate_callbacks(&mut self, gc: &'gc dyn GateCallbacks<F, E>) -> &mut Self {
        self.0.gate_cb = Some(gc);
        self
    }

    /// Unsets the gate callbacks.
    pub fn no_gate_callbacks(&mut self) -> &mut Self {
        self.0.gate_cb = None;
        self
    }

    /// Creates the params.
    pub fn build(&mut self) -> IRGenParams<'lc, 'gc, F, E> {
        std::mem::take(&mut self.0)
    }
}

/// Generates an intermediate representation of the circuit from its synthesis.
pub(crate) fn generate_ir<'syn, 'ctx, 'cb, 'sco, F, E>(
    syn: &'syn SynthesizedCircuit<F, E>,
    params: IRGenParams<'cb, '_, F, E>,
    ir_ctx: &'ctx IRCtx,
) -> anyhow::Result<Vec<GroupBody<ExprOrTemp<ScopedExpression<'syn, 'sco, F, E>>>>>
where
    F: PrimeField,
    E: Clone + ExprBuilder<F> + ExpressionInfo + EvaluableExpr<F> + std::fmt::Debug,
    'syn: 'sco,
    'ctx: 'sco + 'syn,
    'cb: 'sco + 'syn,
{
    log::debug!("Circuit synthesis has {} gates", syn.gates().len());
    let patterns = load_patterns(params.gate_cb.unwrap_or(&DefaultGateCallbacks));
    let regions_by_index = region_data(syn);
    let ctx = GroupIRCtx {
        regions_by_index,
        syn,
        patterns,
        params,
    };

    log::debug!("Generating IR of region groups");

    let groups_ir = ctx
        .groups()
        .iter()
        .enumerate()
        .map(|(id, g)| {
            GroupBody::new(
                g,
                id,
                &ctx,
                ir_ctx.advice_io_of_group(id),
                ir_ctx.instance_io_of_group(id),
            )
        })
        .collect::<Result<Vec<_>, _>>()?;

    // Sanity check, only one group should be considered main.
    assert_eq!(
        groups_ir.iter().filter(|g| g.is_main()).count(),
        1,
        "Only one main group is allowed"
    );

    Ok(groups_ir)
}

/// Creates a map from region index to its data
#[inline]
pub(super) fn region_data<'s, F: Field, E>(syn: &'s SynthesizedCircuit<F, E>) -> RegionByIndex<'s> {
    syn.groups()
        .iter()
        .flat_map(|g| g.regions())
        .map(|r| {
            r.index()
                .map(|i| (i, r))
                .unwrap_or_else(|| panic!("Region {r:?} does not have an index"))
        })
        .collect()
}

pub(super) type RegionByIndex<'s> = HashMap<RegionIndex, RegionData<'s>>;

/// Support data for creating group body IR structs
pub(super) struct GroupIRCtx<'lc, 'gc, 'syn, F: Field, E> {
    regions_by_index: RegionByIndex<'syn>,
    syn: &'syn SynthesizedCircuit<F, E>,
    patterns: RewritePatternSet<F, E>,
    params: IRGenParams<'lc, 'gc, F, E>,
}

impl<'lc, 'gc, 'syn, F: Field, E> GroupIRCtx<'lc, 'gc, 'syn, F, E> {
    pub(super) fn groups(&self) -> &'syn [Group] {
        self.syn.groups()
    }

    pub(super) fn regions_by_index(&self) -> &HashMap<RegionIndex, RegionData<'syn>> {
        &self.regions_by_index
    }

    pub(super) fn syn(&self) -> &'syn SynthesizedCircuit<F, E> {
        self.syn
    }

    pub(super) fn patterns(&self) -> &RewritePatternSet<F, E> {
        &self.patterns
    }

    pub(super) fn lookup_cb(&self) -> &'lc dyn LookupCallbacks<F, E>
    where
        E: Clone,
    {
        self.params.lookup_cb.unwrap_or(&DefaultLookupCallbacks)
    }

    pub(super) fn generate_debug_comments(&self) -> bool {
        self.params.debug_comments
    }
}<|MERGE_RESOLUTION|>--- conflicted
+++ resolved
@@ -3,16 +3,9 @@
 use std::collections::HashMap;
 
 use crate::{
-<<<<<<< HEAD
-    GateCallbacks,
-    expressions::ScopedExpression,
-    gates::{DefaultGateCallbacks, RewritePatternSet},
-    halo2::{Field, PrimeField},
-=======
     expressions::{EvaluableExpr, ExprBuilder, ExpressionInfo, ScopedExpression},
     gates::{DefaultGateCallbacks, GateCallbacks, RewritePatternSet},
-    halo2::{Field, PrimeField, RegionIndex},
->>>>>>> dfde12e5
+    halo2::{Field, PrimeField},
     ir::{IRCtx, generate::patterns::load_patterns, groups::GroupBody},
     lookups::callbacks::{DefaultLookupCallbacks, LookupCallbacks},
     synthesis::{
