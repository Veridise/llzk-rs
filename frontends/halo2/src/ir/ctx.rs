--- conflicted
+++ resolved
@@ -1,14 +1,14 @@
 use std::collections::{HashMap, HashSet};
 use std::ops::Range;
 
+use crate::CircuitIO;
 use crate::halo2::{Advice, Any, Column, Instance};
 use crate::halo2::{Field, RegionIndex};
 use crate::io::IOCell;
 use crate::ir::generate::region_data;
+use crate::synthesis::CircuitSynthesis;
 use crate::synthesis::groups::GroupCell;
 use crate::synthesis::regions::RegionData;
-use crate::synthesis::CircuitSynthesis;
-use crate::CircuitIO;
 
 /// Contains information related to the IR of a circuit. Is used by the driver to lower the
 /// circuit.
@@ -20,18 +20,7 @@
 }
 
 impl IRCtx {
-<<<<<<< HEAD
-    pub(crate) fn new<F: Field>(syn: &CircuitSynthesis<F>, lift_free_cells: bool) -> Self {
-        let regions_by_index = region_data(syn);
-        let free_cells = if lift_free_cells {
-            lift_free_cells_to_inputs(syn.groups(), &regions_by_index, syn.constraints())
-        } else {
-            syn.groups().iter().map(FreeCells::empty).collect()
-        };
-
-=======
     pub(crate) fn new<F: Field>(syn: &CircuitSynthesis<F>) -> Self {
->>>>>>> 55beacb1
         let mut groups_advice_io: HashMap<usize, crate::io::AdviceIO> = Default::default();
         let mut groups_instance_io: HashMap<usize, crate::io::InstanceIO> = Default::default();
 
