--- conflicted
+++ resolved
@@ -96,20 +96,12 @@
 }
 
 pub mod ff {
-<<<<<<< HEAD
-    use halo2_proofs::plonk::{Advice, ColumnType as _, Fixed, Instance};
-
     use crate::{
-        halo2::{Expression, Field, Halo2Rotation},
-=======
-    use halo2_proofs::plonk::Expression;
-
-    use crate::{
-        halo2::{ColumnType, Field, Fixed, Rotation},
->>>>>>> dfde12e5
+        halo2::{Field, Halo2Rotation},
         ir::stmt::{IRStmt, test::TestHelper},
         table::{Rotation, RotationExt},
     };
+    use halo2_proofs::plonk::{Advice, ColumnType as _, Expression, Fixed, Instance};
 
     type F = crate::halo2::Fr;
 
