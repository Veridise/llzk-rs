//! Structs for handling arithmetic expressions.

use std::ops::{Add, Deref, Mul, Rem, RemAssign, Sub};

use crate::{
    backend::{
        func::FuncIO,
        lowering::{ExprLowering, lowerable::LowerableExpr},
    },
    expressions::{EvalExpression, EvaluableExpr, ScopedExpression},
    halo2::{Challenge, PrimeField},
    ir::equivalency::{EqvRelation, SymbolicEqv},
    resolvers::{QueryResolver, ResolvedQuery, ResolvedSelector, SelectorResolver},
    temps::ExprOrTemp,
};

use anyhow::Result;
use internment::Intern;
use num_bigint::BigUint;

/// Represents a constant value.
#[derive(Copy, Clone, PartialEq, Eq, PartialOrd, Ord, Hash)]
pub struct Felt(Intern<BigUint>);

impl Felt {
    /// Creates a new felt from an implementation of [`PrimeField`].
    pub fn new<F: PrimeField>(f: F) -> Self {
        Self(Intern::new(BigUint::from_bytes_le(f.to_repr().as_ref())))
    }

    /// Creates a new felt whose value is the prime in the [`PrimeField`].
    pub fn prime<F: PrimeField>() -> Self {
        let f = -F::ONE;
        Self(Intern::new(
            BigUint::from_bytes_le(f.to_repr().as_ref()) + 1usize,
        ))
    }
}

impl std::fmt::Debug for Felt {
    fn fmt(&self, f: &mut std::fmt::Formatter<'_>) -> std::fmt::Result {
        write!(f, "{:?}", self.as_ref())
    }
}

#[cfg(feature = "picus-backend")]
impl From<Felt> for picus::felt::Felt {
    fn from(value: Felt) -> Self {
        Self::new(value.0.as_ref().clone())
    }
}

impl<T: Into<BigUint>> From<T> for Felt {
    fn from(value: T) -> Self {
        Self(Intern::new(value.into()))
    }
}

impl<T> PartialEq<T> for Felt
where
    T: Into<BigUint> + Copy,
{
    fn eq(&self, other: &T) -> bool {
        self.as_ref().eq(&(*other).into())
    }
}

impl AsRef<BigUint> for Felt {
    fn as_ref(&self) -> &BigUint {
        self.0.as_ref()
    }
}

impl Deref for Felt {
    type Target = BigUint;

    fn deref(&self) -> &Self::Target {
        self.as_ref()
    }
}

impl Rem for Felt {
    type Output = Self;

    fn rem(self, rhs: Self) -> Self::Output {
        if self < rhs {
            return self;
        }
        ((*self).clone() % (*rhs).clone()).into()
    }
}

impl RemAssign for Felt {
    fn rem_assign(&mut self, rhs: Self) {
        if *self > rhs {
            *self = *self % rhs;
        }
    }
}

impl Sub for Felt {
    type Output = Option<Self>;

    fn sub(self, rhs: Self) -> Self::Output {
        if self < rhs {
            return None;
        }

        Some(((*self).clone() - (*rhs).clone()).into())
    }
}

impl Add for Felt {
    type Output = Felt;

    fn add(self, rhs: Self) -> Self::Output {
        ((*self).clone() + (*rhs).clone()).into()
    }
}

impl Mul for Felt {
    type Output = Felt;

    fn mul(self, rhs: Self) -> Self::Output {
        ((*self).clone() * (*rhs).clone()).into()
    }
}

impl std::fmt::Display for Felt {
    fn fmt(&self, f: &mut std::fmt::Formatter<'_>) -> std::fmt::Result {
        write!(f, "{}", self.as_ref())
    }
}

/// Represents an arithmetic expression.
#[derive(PartialEq, Eq, Clone)]
pub enum IRAexpr {
    /// Constant value.
    Constant(Felt),
    /// IO element of the circuit; inputs, outputs, cells, etc.
    IO(FuncIO),
    /// A challenge.
    Challenge(Challenge),
    /// Represents the negation of the inner expression.
    Negated(Box<IRAexpr>),
    /// Represents the sum of the inner expressions.
    Sum(Box<IRAexpr>, Box<IRAexpr>),
    /// Represents the product of the inner expresions.
    Product(Box<IRAexpr>, Box<IRAexpr>),
}

impl IRAexpr {
    fn new<F, E>(expr: &E, sr: &dyn SelectorResolver, qr: &dyn QueryResolver<F>) -> Result<Self>
    where
        F: PrimeField,
        E: EvaluableExpr<F>,
    {
        expr.evaluate(&PolyToAexpr { sr, qr })
    }

    /// Returns `Some(_)` if the expression is a constant value. None otherwise.
    pub fn const_value(&self) -> Option<Felt> {
        match self {
            IRAexpr::Constant(f) => Some(*f),
            _ => None,
        }
    }

    /// Folds the expression if the values are constant.
    pub(crate) fn constant_fold(&mut self, prime: Felt) {
        match self {
            IRAexpr::Constant(felt) => *felt %= prime,
            IRAexpr::IO(_) => {}
            IRAexpr::Challenge(_) => {}
            IRAexpr::Negated(expr) => {
                expr.constant_fold(prime);
                if let Some(f) = expr.const_value().and_then(|f| prime - f) {
                    *self = IRAexpr::Constant(f % prime);
                }
            }

            IRAexpr::Sum(lhs, rhs) => {
                lhs.constant_fold(prime);
                rhs.constant_fold(prime);

                match (lhs.const_value(), rhs.const_value()) {
                    (Some(lhs), Some(rhs)) => {
                        *self = IRAexpr::Constant((lhs + rhs) % prime);
                    }
                    (None, Some(rhs)) if rhs == 0usize => {
                        *self = (**lhs).clone();
                    }
                    (Some(lhs), None) if lhs == 0usize => {
                        *self = (**rhs).clone();
                    }
                    _ => {}
                }
            }
            IRAexpr::Product(lhs, rhs) => {
                let minus_one = (prime - 1usize.into()).unwrap();
                lhs.constant_fold(prime);
                rhs.constant_fold(prime);
                match (lhs.const_value(), rhs.const_value()) {
                    (Some(lhs), Some(rhs)) => {
                        *self = IRAexpr::Constant((lhs * rhs) % prime);
                    }
                    // (* 1 X) => X
                    (None, Some(rhs)) if rhs == 1usize => {
                        *self = (**lhs).clone();
                    }
                    (Some(lhs), None) if lhs == 1usize => {
                        *self = (**rhs).clone();
                    }
                    // (* 0 X) => X
                    (None, Some(rhs)) if rhs == 0usize => {
                        *self = IRAexpr::Constant(0usize.into());
                    }
                    (Some(lhs), None) if lhs == 0usize => {
                        *self = IRAexpr::Constant(0usize.into());
                    }
                    // (* -1 X) => -X
                    (None, Some(rhs)) if rhs == minus_one => {
                        *self = IRAexpr::Negated(lhs.clone());
                    }
                    (Some(lhs), None) if lhs == minus_one => {
                        *self = IRAexpr::Negated(rhs.clone());
                    }
                    _ => {}
                }
            }
        }
    }

    /// Similar to [`AExpr::try_map`] but maps the IO instead and edits in-place.
    pub fn try_map_io(&mut self, f: &impl Fn(&mut FuncIO) -> Result<()>) -> Result<()> {
        match self {
            IRAexpr::IO(func_io) => f(func_io),
            IRAexpr::Negated(expr) => expr.try_map_io(f),
            IRAexpr::Sum(lhs, rhs) => {
                lhs.try_map_io(f)?;
                rhs.try_map_io(f)
            }
            IRAexpr::Product(lhs, rhs) => {
                lhs.try_map_io(f)?;
                rhs.try_map_io(f)
            }
            _ => Ok(()),
        }
    }
}

impl std::fmt::Debug for IRAexpr {
    fn fmt(&self, f: &mut std::fmt::Formatter<'_>) -> std::fmt::Result {
        match self {
            Self::Constant(arg0) => write!(f, "{arg0:?}"),
            Self::IO(arg0) => write!(f, "{arg0:?}"),
            Self::Challenge(arg0) => write!(f, "(chall {arg0:?})"),
            Self::Negated(arg0) => write!(f, "(- {arg0:?})"),
            Self::Sum(arg0, arg1) => write!(f, "(+ {arg0:?} {arg1:?})"),
            Self::Product(arg0, arg1) => write!(f, "(* {arg0:?} {arg1:?})"),
        }
    }
}

impl EqvRelation<IRAexpr> for SymbolicEqv {
    /// Two arithmetic expressions are equivalent if they are structurally equal, constant values
    /// equal and variables are equivalent.
    fn equivalent(lhs: &IRAexpr, rhs: &IRAexpr) -> bool {
        match (lhs, rhs) {
            (IRAexpr::Constant(lhs), IRAexpr::Constant(rhs)) => lhs == rhs,
            (IRAexpr::IO(lhs), IRAexpr::IO(rhs)) => Self::equivalent(lhs, rhs),
            (IRAexpr::Challenge(lhs), IRAexpr::Challenge(rhs)) => lhs == rhs,
            (IRAexpr::Negated(lhs), IRAexpr::Negated(rhs)) => Self::equivalent(lhs, rhs),
            (IRAexpr::Sum(lhs0, lhs1), IRAexpr::Sum(rhs0, rhs1)) => {
                Self::equivalent(lhs0, rhs0) && Self::equivalent(lhs1, rhs1)
            }
            (IRAexpr::Product(lhs0, lhs1), IRAexpr::Product(rhs0, rhs1)) => {
                Self::equivalent(lhs0, rhs0) && Self::equivalent(lhs1, rhs1)
            }
            _ => false,
        }
    }
}

impl<F, E> TryFrom<ScopedExpression<'_, '_, F, E>> for IRAexpr
where
    F: PrimeField,
    E: EvaluableExpr<F> + Clone,
{
    type Error = anyhow::Error;

    fn try_from(expr: ScopedExpression<'_, '_, F, E>) -> Result<Self, Self::Error> {
        Self::new(
            expr.as_ref(),
            expr.selector_resolver(),
            expr.query_resolver(),
        )
    }
}

impl<E> TryFrom<ExprOrTemp<E>> for IRAexpr
where
    IRAexpr: TryFrom<E>,
{
    type Error = <E as TryInto<IRAexpr>>::Error;

    fn try_from(value: ExprOrTemp<E>) -> std::result::Result<Self, Self::Error> {
        match value {
            ExprOrTemp::Temp(temp) => Ok(IRAexpr::IO(temp.into())),
            ExprOrTemp::Expr(e) => e.try_into(),
        }
    }
}

impl LowerableExpr for IRAexpr {
    fn lower<L>(self, l: &L) -> Result<L::CellOutput>
    where
        L: ExprLowering + ?Sized,
    {
        match self {
            IRAexpr::Constant(f) => l.lower_constant(f),
            IRAexpr::IO(io) => l.lower_funcio(io),
            IRAexpr::Challenge(challenge) => l.lower_challenge(&challenge),
            IRAexpr::Negated(expr) => l.lower_neg(&expr.lower(l)?),
            IRAexpr::Sum(lhs, rhs) => l.lower_sum(&lhs.lower(l)?, &rhs.lower(l)?),
            IRAexpr::Product(lhs, rhs) => l.lower_product(&lhs.lower(l)?, &rhs.lower(l)?),
        }
    }
}

/// Implements the conversion logic between an expression and [`IRAexpr`].
struct PolyToAexpr<'r, F> {
    sr: &'r dyn SelectorResolver,
    qr: &'r dyn QueryResolver<F>,
}

impl<F: PrimeField> EvalExpression<F> for PolyToAexpr<'_, F> {
    type Output = Result<IRAexpr>;

    fn constant(&self, f: &F) -> Self::Output {
        Ok(IRAexpr::Constant(Felt::new(*f)))
    }

    fn selector(&self, selector: &crate::halo2::Selector) -> Self::Output {
        Ok(match self.sr.resolve_selector(selector)? {
            ResolvedSelector::Const(bool) => IRAexpr::Constant(Felt::new::<F>(bool.to_f())),
            ResolvedSelector::Arg(arg) => IRAexpr::IO(arg.into()),
        })
    }

    fn fixed(&self, fixed_query: &crate::halo2::FixedQuery) -> Self::Output {
        Ok(match self.qr.resolve_fixed_query(fixed_query)? {
            ResolvedQuery::IO(io) => IRAexpr::IO(io),
            ResolvedQuery::Lit(f) => IRAexpr::Constant(Felt::new(f)),
        })
    }

    fn advice(&self, advice_query: &crate::halo2::AdviceQuery) -> Self::Output {
        Ok(match self.qr.resolve_advice_query(advice_query)? {
            ResolvedQuery::IO(io) => IRAexpr::IO(io),
            ResolvedQuery::Lit(f) => IRAexpr::Constant(Felt::new(f)),
        })
    }

    fn instance(&self, instance_query: &crate::halo2::InstanceQuery) -> Self::Output {
        Ok(match self.qr.resolve_instance_query(instance_query)? {
            ResolvedQuery::IO(io) => IRAexpr::IO(io),
            ResolvedQuery::Lit(f) => IRAexpr::Constant(Felt::new(f)),
        })
    }

    fn challenge(&self, challenge: &crate::halo2::Challenge) -> Self::Output {
        Ok(IRAexpr::Challenge(*challenge))
    }

    fn negated(&self, expr: Self::Output) -> Self::Output {
        Ok(IRAexpr::Negated(Box::new(expr?)))
    }

    fn sum(&self, lhs: Self::Output, rhs: Self::Output) -> Self::Output {
        Ok(IRAexpr::Sum(Box::new(lhs?), Box::new(rhs?)))
    }

    fn product(&self, lhs: Self::Output, rhs: Self::Output) -> Self::Output {
        Ok(IRAexpr::Product(Box::new(lhs?), Box::new(rhs?)))
    }

    fn scaled(&self, lhs: Self::Output, rhs: &F) -> Self::Output {
        Ok(IRAexpr::Product(
            Box::new(lhs?),
            Box::new(self.constant(rhs)?),
        ))
    }
}

#[cfg(test)]
mod folding_tests {
    use super::*;
    use rstest::{fixture, rstest};

    #[fixture]
    fn seven() -> Felt {
        Felt::from(7usize)
    }

    #[rstest]
    fn folding_constant_within_field(seven: Felt) {
        let mut test = IRAexpr::Constant(5usize.into());
        let expected = test.clone();
        test.constant_fold(seven);
        assert_eq!(test, expected);
    }

    #[rstest]
    fn folding_constant_outside_field(seven: Felt) {
        let mut test = IRAexpr::Constant(8usize.into());
        let expected = IRAexpr::Constant(1usize.into());
        test.constant_fold(seven);
        assert_eq!(test, expected);
    }

    #[rstest]
    fn mult_identity(seven: Felt) {
        let lhs = IRAexpr::Constant(1usize.into());
        let rhs = IRAexpr::IO(FuncIO::Arg(0.into()));
        let mut mul = IRAexpr::Product(Box::new(lhs), Box::new(rhs.clone()));
        mul.constant_fold(seven);
        assert_eq!(mul, rhs);
    }

    #[rstest]
    fn mult_identity_rev(seven: Felt) {
        let rhs = IRAexpr::Constant(1usize.into());
        let lhs = IRAexpr::IO(FuncIO::Arg(0.into()));
        let mut mul = IRAexpr::Product(Box::new(lhs.clone()), Box::new(rhs));
        mul.constant_fold(seven);
        assert_eq!(mul, lhs);
    }

    #[rstest]
    fn mult_by_zero(seven: Felt) {
        let lhs = IRAexpr::Constant(0usize.into());
        let rhs = IRAexpr::IO(FuncIO::Arg(0.into()));
        let mut mul = IRAexpr::Product(Box::new(lhs.clone()), Box::new(rhs));
        mul.constant_fold(seven);
        assert_eq!(mul, lhs);
    }

    #[rstest]
    fn mult_by_zero_rev(seven: Felt) {
        let rhs = IRAexpr::Constant(0usize.into());
        let lhs = IRAexpr::IO(FuncIO::Arg(0.into()));
        let mut mul = IRAexpr::Product(Box::new(lhs), Box::new(rhs.clone()));
        mul.constant_fold(seven);
        assert_eq!(mul, rhs);
    }

    #[rstest]
    fn sum_identity(seven: Felt) {
        let lhs = IRAexpr::Constant(0usize.into());
        let rhs = IRAexpr::IO(FuncIO::Arg(0.into()));
        let mut sum = IRAexpr::Sum(Box::new(lhs), Box::new(rhs.clone()));
        sum.constant_fold(seven);
        assert_eq!(sum, rhs);
    }

    #[rstest]
    fn sum_identity_rev(seven: Felt) {
        let rhs = IRAexpr::Constant(0usize.into());
        let lhs = IRAexpr::IO(FuncIO::Arg(0.into()));
        let mut sum = IRAexpr::Sum(Box::new(lhs.clone()), Box::new(rhs));
        sum.constant_fold(seven);
        assert_eq!(sum, lhs);
    }
}

#[cfg(test)]
mod lowering_tests {
    use crate::CircuitIO;
    use crate::expressions::ScopedExpression;
    use crate::info_traits::QueryInfo;
    use crate::ir::equivalency::{EqvRelation as _, SymbolicEqv};
    use crate::resolvers::FixedQueryResolver;
    use crate::synthesis::regions::{RegionData, RegionIndex};
    use crate::synthesis::regions::{RegionRow, Regions};
<<<<<<< HEAD
    use ff::Field;
    use halo2_proofs::plonk::{
        Advice, Column, ConstraintSystem, Constraints, Expression, Selector,
    };
    use halo2_proofs::poly::Rotation;
=======
    use crate::{halo2::*, synthesis::regions::RegionData};
    use halo2_proofs::plonk::{ConstraintSystem, Expression};
>>>>>>> dfde12e5
    use rstest::{fixture, rstest};

    type F = crate::halo2::Fr;

    #[allow(dead_code)]
    struct MulCfg {
        cs: ConstraintSystem<F>,
        advices: [Column<Advice>; 3],
        selector: Selector,
    }

    #[fixture]
    fn cs() -> ConstraintSystem<F> {
        ConstraintSystem::default()
    }

    #[fixture]
    fn mul_gate(mut cs: ConstraintSystem<F>) -> MulCfg {
        let col_a = cs.advice_column();
        let col_b = cs.advice_column();
        let col_c = cs.advice_column();
        let selector = cs.selector();

        cs.create_gate("mul", |meta| {
            let a = meta.query_advice(col_a, Rotation::cur());
            let b = meta.query_advice(col_b, Rotation::cur());
            let c = meta.query_advice(col_c, Rotation::cur());

            Constraints::with_selector(selector, vec![a * b - c])
        });
        MulCfg {
            cs,
            advices: [col_a, col_b, col_c],
            selector,
        }
    }

    /// Creates two identical consecutive regions
    fn two_regions(cfg: &MulCfg) -> Regions {
        let mut r = Regions::default();
        let mut indices = (0..).map(RegionIndex::from);
        let mut tables = vec![];
        for n in 0..2 {
            log::debug!("Creating region #{n}");
            r.push(|| "region", &mut indices, &mut tables);
            r.edit(|r| {
                r.enable_selector(&cfg.selector, n);
                // Fake using some cells.
                for col in cfg.advices {
                    r.update_extent(col.into(), n);
                }
            });
            r.commit();
        }

        r
    }

    /// Lowers the expression in the scope of the region.
    /// Returns one expression per row.
    fn lower_exprs(
        poly: &Expression<F>,
        region: RegionData,
    ) -> anyhow::Result<Vec<super::IRAexpr>> {
        let advice_io = CircuitIO::<crate::Advice>::empty();
        let instance_io = CircuitIO::<crate::Instance>::empty();
        let zero = ZeroResolver {};

        region
            .rows()
            .map(|row| RegionRow::new(region, row, &advice_io, &instance_io, &zero))
            .map(|rr| ScopedExpression::from_ref(poly, rr))
            .map(TryInto::try_into)
            .collect()
    }

    #[rstest]
    fn mul_gate_equivalence(mul_gate: MulCfg) {
        let _ = simplelog::TestLogger::init(log::LevelFilter::Debug, simplelog::Config::default());
        let regions = two_regions(&mul_gate);

        assert_eq!(regions.regions().len(), 2);
        for gate in mul_gate.cs.gates() {
            for poly in gate.polynomials() {
                let exprs0 = lower_exprs(poly, regions.regions()[0]).unwrap();
                log::debug!("expr0:");
                for e in &exprs0 {
                    log::debug!("  {e:?}");
                }
                let exprs1 = lower_exprs(poly, regions.regions()[1]).unwrap();
                log::debug!("expr1:");
                for e in &exprs1 {
                    log::debug!("  {e:?}");
                }
                assert!(SymbolicEqv::equivalent(&exprs0, &exprs1));
            }
        }
    }

    /// Dummy resolver that always resolves to zero.
    struct ZeroResolver {}

    impl FixedQueryResolver<F> for ZeroResolver {
        fn resolve_query(
            &self,
            _query: &dyn QueryInfo<Kind = crate::resolvers::Fixed>,
            _row: usize,
        ) -> anyhow::Result<F> {
            Ok(F::ZERO)
        }
    }
}<|MERGE_RESOLUTION|>--- conflicted
+++ resolved
@@ -1,13 +1,16 @@
 //! Structs for handling arithmetic expressions.
 
-use std::ops::{Add, Deref, Mul, Rem, RemAssign, Sub};
+use std::{
+    marker::PhantomData,
+    ops::{Add, Deref, Mul, Rem, RemAssign, Sub},
+};
 
 use crate::{
     backend::{
         func::FuncIO,
         lowering::{ExprLowering, lowerable::LowerableExpr},
     },
-    expressions::{EvalExpression, EvaluableExpr, ScopedExpression},
+    expressions::{EvalExpression, EvaluableExpr, ExpressionTypes, ScopedExpression},
     halo2::{Challenge, PrimeField},
     ir::equivalency::{EqvRelation, SymbolicEqv},
     resolvers::{QueryResolver, ResolvedQuery, ResolvedSelector, SelectorResolver},
@@ -155,7 +158,7 @@
         F: PrimeField,
         E: EvaluableExpr<F>,
     {
-        expr.evaluate(&PolyToAexpr { sr, qr })
+        expr.evaluate(&PolyToAexpr::new(sr, qr))
     }
 
     /// Returns `Some(_)` if the expression is a constant value. None otherwise.
@@ -329,40 +332,51 @@
 }
 
 /// Implements the conversion logic between an expression and [`IRAexpr`].
-struct PolyToAexpr<'r, F> {
+struct PolyToAexpr<'r, F, E> {
     sr: &'r dyn SelectorResolver,
     qr: &'r dyn QueryResolver<F>,
-}
-
-impl<F: PrimeField> EvalExpression<F> for PolyToAexpr<'_, F> {
+    _marker: PhantomData<E>,
+}
+
+impl<'r, F, E> PolyToAexpr<'r, F, E> {
+    pub fn new(sr: &'r dyn SelectorResolver, qr: &'r dyn QueryResolver<F>) -> Self {
+        Self {
+            sr,
+            qr,
+            _marker: Default::default(),
+        }
+    }
+}
+
+impl<F: PrimeField, E: ExpressionTypes> EvalExpression<F, E> for PolyToAexpr<'_, F, E> {
     type Output = Result<IRAexpr>;
 
     fn constant(&self, f: &F) -> Self::Output {
         Ok(IRAexpr::Constant(Felt::new(*f)))
     }
 
-    fn selector(&self, selector: &crate::halo2::Selector) -> Self::Output {
+    fn selector(&self, selector: &E::Selector) -> Self::Output {
         Ok(match self.sr.resolve_selector(selector)? {
             ResolvedSelector::Const(bool) => IRAexpr::Constant(Felt::new::<F>(bool.to_f())),
             ResolvedSelector::Arg(arg) => IRAexpr::IO(arg.into()),
         })
     }
 
-    fn fixed(&self, fixed_query: &crate::halo2::FixedQuery) -> Self::Output {
+    fn fixed(&self, fixed_query: &E::FixedQuery) -> Self::Output {
         Ok(match self.qr.resolve_fixed_query(fixed_query)? {
             ResolvedQuery::IO(io) => IRAexpr::IO(io),
             ResolvedQuery::Lit(f) => IRAexpr::Constant(Felt::new(f)),
         })
     }
 
-    fn advice(&self, advice_query: &crate::halo2::AdviceQuery) -> Self::Output {
+    fn advice(&self, advice_query: &E::AdviceQuery) -> Self::Output {
         Ok(match self.qr.resolve_advice_query(advice_query)? {
             ResolvedQuery::IO(io) => IRAexpr::IO(io),
             ResolvedQuery::Lit(f) => IRAexpr::Constant(Felt::new(f)),
         })
     }
 
-    fn instance(&self, instance_query: &crate::halo2::InstanceQuery) -> Self::Output {
+    fn instance(&self, instance_query: &E::InstanceQuery) -> Self::Output {
         Ok(match self.qr.resolve_instance_query(instance_query)? {
             ResolvedQuery::IO(io) => IRAexpr::IO(io),
             ResolvedQuery::Lit(f) => IRAexpr::Constant(Felt::new(f)),
@@ -483,16 +497,11 @@
     use crate::resolvers::FixedQueryResolver;
     use crate::synthesis::regions::{RegionData, RegionIndex};
     use crate::synthesis::regions::{RegionRow, Regions};
-<<<<<<< HEAD
     use ff::Field;
     use halo2_proofs::plonk::{
         Advice, Column, ConstraintSystem, Constraints, Expression, Selector,
     };
     use halo2_proofs::poly::Rotation;
-=======
-    use crate::{halo2::*, synthesis::regions::RegionData};
-    use halo2_proofs::plonk::{ConstraintSystem, Expression};
->>>>>>> dfde12e5
     use rstest::{fixture, rstest};
 
     type F = crate::halo2::Fr;
