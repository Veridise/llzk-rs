--- conflicted
+++ resolved
@@ -8,16 +8,10 @@
         func::{CellRef, FuncIO},
         lowering::{Lowering, lowerable::LowerableStmt},
     },
-<<<<<<< HEAD
-    expressions::{ExpressionInRow, ScopedExpression},
-    gates::RewritePatternSet,
-    halo2::{Expression, Field},
-    info_traits::GateInfo,
-=======
     expressions::{ExprBuilder, ExpressionInRow, ExpressionInfo, ScopedExpression},
     gates::{Gate, GateRewritePattern as _, GateScope, RewriteError, RewritePatternSet},
-    halo2::{Field, Rotation, groups::GroupKeyInstance},
->>>>>>> dfde12e5
+    halo2::Field,
+    info_traits::GateInfo,
     ir::{
         CmpOp, IRCtx,
         ctx::AdviceCells,
@@ -558,17 +552,17 @@
         .map(|constraint| match constraint {
             EqConstraint::AnyToAny(from, from_row, to, to_row) => (
                 ScopedExpression::new(
-                    E::from_column(from, Rotation::cur()),
+                    from.query_cell(Rotation::cur()),
                     Row::new(from_row, advice_io, instance_io, fixed_query_resolver),
                 ),
                 ScopedExpression::new(
-                    E::from_column(to, Rotation::cur()),
+                    to.query_cell(Rotation::cur()),
                     Row::new(to_row, advice_io, instance_io, fixed_query_resolver),
                 ),
             ),
             EqConstraint::FixedToConst(column, row, f) => (
                 ScopedExpression::new(
-                    E::from_column(column, Rotation::cur()),
+                    column.query_cell(Rotation::cur()),
                     Row::new(row, advice_io, instance_io, fixed_query_resolver),
                 ),
                 ScopedExpression::new(
