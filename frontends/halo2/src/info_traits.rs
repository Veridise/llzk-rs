//! Adaptor traits that clients need to implement for communicating with the [`crate::driver::Driver`].

use ff::Field;

<<<<<<< HEAD
use crate::{QueryKind, lookups::LookupData, table::Cell, table::Rotation};

/// Boxed constraints system adaptor.
pub(crate) type CSI<F> = Box<dyn ConstraintSystemInfo<F>>;
=======
use crate::{
    expressions::{EvaluableExpr, ExprBuilder, ExpressionInfo},
    lookups::LookupData,
};
>>>>>>> dfde12e5

/// Trait for querying information about the constraint system derived during configuration.
pub trait ConstraintSystemInfo<F: Field> {
    /// Type for polynomial expressions.
    type Polynomial: EvaluableExpr<F> + Clone + ExpressionInfo + ExprBuilder<F>;

    /// Returns the list of gates defined in the system.
    fn gates(&self) -> Vec<&dyn GateInfo<Self::Polynomial>>;

    /// Returns a list with data about the lookups defined in the system.
    fn lookups<'cs>(&'cs self) -> Vec<LookupData<'cs, Self::Polynomial>>;
}

/// Trait for querying information about the a gate in the constraint system.
pub trait GateInfo<P> {
    /// Returns the name of the gate.
    fn name(&self) -> &str;

    /// Returns the list of polynomials that make up the gate.
<<<<<<< HEAD
    fn polynomials(&self) -> &[crate::halo2::Expression<F>];
}

/// Temporary implementation of [`GateAdaptor`].
impl<F: Field> GateInfo<F> for halo2_proofs::plonk::Gate<F> {
    fn name(&self) -> &str {
        self.name()
    }

    fn polynomials(&self) -> &[crate::halo2::Expression<F>] {
        self.polynomials()
    }
}

/// Trait for retrieving information about cell queries.
pub trait QueryInfo {
    /// The kind of query this implementation provides information about.
    type Kind: QueryKind;

    /// Returns the rotation offset.
    fn rotation(&self) -> Rotation;

    /// Returns the index of the column the queried cell belongs to.
    fn column_index(&self) -> usize;
}

/// Trait for retrieving information about a selector.
pub trait SelectorInfo {
    /// Returns the identifier of the selector.
    fn id(&self) -> usize;
}

/// Trait for retrieving information about group annotations.
pub trait GroupInfo {
    /// Returns the inputs of the group.
    fn inputs(&self) -> impl Iterator<Item = Cell> + '_;

    /// Returns the outputs of the group.
    fn outputs(&self) -> impl Iterator<Item = Cell> + '_;
=======
    fn polynomials(&self) -> &[P];
>>>>>>> dfde12e5
}<|MERGE_RESOLUTION|>--- conflicted
+++ resolved
@@ -2,17 +2,12 @@
 
 use ff::Field;
 
-<<<<<<< HEAD
-use crate::{QueryKind, lookups::LookupData, table::Cell, table::Rotation};
-
-/// Boxed constraints system adaptor.
-pub(crate) type CSI<F> = Box<dyn ConstraintSystemInfo<F>>;
-=======
 use crate::{
+    QueryKind,
     expressions::{EvaluableExpr, ExprBuilder, ExpressionInfo},
     lookups::LookupData,
+    table::{Cell, Rotation},
 };
->>>>>>> dfde12e5
 
 /// Trait for querying information about the constraint system derived during configuration.
 pub trait ConstraintSystemInfo<F: Field> {
@@ -32,19 +27,7 @@
     fn name(&self) -> &str;
 
     /// Returns the list of polynomials that make up the gate.
-<<<<<<< HEAD
-    fn polynomials(&self) -> &[crate::halo2::Expression<F>];
-}
-
-/// Temporary implementation of [`GateAdaptor`].
-impl<F: Field> GateInfo<F> for halo2_proofs::plonk::Gate<F> {
-    fn name(&self) -> &str {
-        self.name()
-    }
-
-    fn polynomials(&self) -> &[crate::halo2::Expression<F>] {
-        self.polynomials()
-    }
+    fn polynomials(&self) -> &[P];
 }
 
 /// Trait for retrieving information about cell queries.
@@ -57,6 +40,12 @@
 
     /// Returns the index of the column the queried cell belongs to.
     fn column_index(&self) -> usize;
+}
+
+/// Trait for constructing queries as expressions.
+pub trait CreateQuery<E> {
+    /// Constructs an expression representing the query.
+    fn query_expr(index: usize, at: Rotation) -> E;
 }
 
 /// Trait for retrieving information about a selector.
@@ -72,7 +61,4 @@
 
     /// Returns the outputs of the group.
     fn outputs(&self) -> impl Iterator<Item = Cell> + '_;
-=======
-    fn polynomials(&self) -> &[P];
->>>>>>> dfde12e5
 }