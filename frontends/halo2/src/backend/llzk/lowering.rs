--- conflicted
+++ resolved
@@ -2,23 +2,19 @@
 
 use crate::backend::lowering::ExprLowering;
 use crate::halo2::Challenge;
-use anyhow::{anyhow, Result};
+use anyhow::{Result, anyhow};
 use llzk::builder::OpBuilder;
 use llzk::prelude::*;
 use melior::dialect::arith;
+use melior::ir::ValueLike;
 use melior::ir::attribute::IntegerAttribute;
 use melior::ir::r#type::IntegerType;
-use melior::ir::ValueLike;
 use melior::{
-<<<<<<< HEAD
+    Context,
     ir::{
-        operation::OperationLike as _, BlockLike as _, Location, Operation, OperationRef,
-        RegionLike as _, Value,
+        BlockLike as _, Location, Operation, OperationRef, RegionLike as _, Type, Value,
+        operation::OperationLike as _,
     },
-=======
-    ir::{Location, Operation, OperationRef, Type, Value},
->>>>>>> 55beacb1
-    Context,
 };
 use mlir_sys::MlirValue;
 
@@ -27,8 +23,8 @@
     func::{ArgNo, FuncIO},
     lowering::Lowering,
 };
+use crate::ir::CmpOp;
 use crate::ir::expr::Felt;
-use crate::ir::CmpOp;
 
 use super::counter::Counter;
 use super::extras::{block_list, operations_list};
@@ -493,12 +489,12 @@
     use simplelog::{Config, TestLogger};
 
     use crate::{
+        LlzkParamsBuilder,
         backend::{
             codegen::Codegen as _,
             llzk::{LlzkCodegen, LlzkCodegenState},
         },
         io::{AdviceIO, InstanceIO},
-        LlzkParamsBuilder,
     };
 
     use super::*;
