use std::{borrow::Cow, iter};

use llzk::prelude::*;

use melior::{
<<<<<<< HEAD
    ir::{Attribute, Identifier, Location, Operation, Type},
=======
    ir::{r#type::FunctionType, Location, Operation, Type},
>>>>>>> 55beacb1
    Context,
};

fn struct_def_op_location<'c>(context: &'c Context, name: &str, index: usize) -> Location<'c> {
    Location::new(context, format!("struct {name}").as_str(), index, 0)
}

fn create_field<'c>(
    context: &'c Context,
    header: &str,
    name: &str,
    public: bool,
) -> Result<FieldDefOp<'c>, LlzkError> {
    let filename = format!("struct {header} | field {name}");
    let loc = Location::new(context, &filename, 0, 0);

    r#struct::field(loc, name, FeltType::new(context), false, public)
}

fn struct_type<'c>(context: &'c Context, name: &str) -> Type<'c> {
    StructType::from_str(context, name).into()
}

struct Field {
    name: Cow<'static, str>,
    public: bool,
}

impl From<(&'static str, bool)> for Field {
    fn from(value: (&'static str, bool)) -> Self {
        Self {
            name: Cow::Borrowed(value.0),
            public: value.1,
        }
    }
}

impl Field {
    pub fn renamed(mut self, f: impl FnOnce(&str) -> String) -> Self {
        let new = f(self.name.as_ref());
        self.name = Cow::Owned(new);
        self
    }

    pub fn name(&self) -> &str {
        self.name.as_ref()
    }

    pub fn is_public(&self) -> bool {
        self.public
    }
}

pub struct StructIO {
    private_inputs: usize,
    public_inputs: usize,
    private_outputs: usize,
    public_outputs: usize,
}

impl StructIO {
    fn fields(&self) -> impl IntoIterator<Item = Field> {
        self.public_outputs().chain(self.private_outputs())
    }

    fn private_outputs(&self) -> impl Iterator<Item = Field> {
        iter::repeat(("out", false))
            .map(Field::from)
            .zip((0..self.private_outputs).map(|n| n + self.public_outputs))
            .map(|(f, n)| f.renamed(|name| format!("{name}_{n}")))
    }

    fn public_outputs(&self) -> impl Iterator<Item = Field> {
        iter::repeat(("out", true))
            .map(Field::from)
            .zip(0..self.public_outputs)
            .map(|(f, n)| f.renamed(|name| format!("{name}_{n}")))
    }

    pub fn public_inputs<'c>(
        &self,
        ctx: &'c Context,
        is_main: bool,
    ) -> impl IntoIterator<Item = Type<'c>> {
        iter::repeat_with(move || {
            if is_main {
                StructType::from_str(ctx, "Signal").into()
            } else {
                FeltType::new(ctx).into()
            }
        })
        .take(self.public_inputs)
    }

    pub fn private_inputs<'c>(
        &self,
        ctx: &'c Context,
        is_main: bool,
    ) -> impl IntoIterator<Item = Type<'c>> {
        iter::repeat_with(move || {
            if is_main {
                StructType::from_str(ctx, "Signal").into()
            } else {
                FeltType::new(ctx).into()
            }
        })
        .take(self.private_inputs)
    }

    pub fn args<'c>(
        &self,
        ctx: &'c Context,
        is_main: bool,
        struct_name: &str,
    ) -> Vec<(Type<'c>, Location<'c>)> {
        self.public_inputs(ctx, is_main)
            .into_iter()
            .enumerate()
            .map(|(n, typ)| {
                (
                    typ,
                    Location::new(
                        ctx,
                        format!("struct {struct_name} | public inputs").as_str(),
                        n,
                        0,
                    ),
                )
            })
            .chain(
                self.private_inputs(ctx, is_main)
                    .into_iter()
                    .enumerate()
                    .map(|(n, typ)| {
                        (
                            typ,
                            Location::new(
                                ctx,
                                format!("struct {struct_name} | private inputs").as_str(),
                                n,
                                0,
                            ),
                        )
                    }),
            )
            .collect::<Vec<_>>()
    }

    pub fn arg_count(&self) -> usize {
        self.public_inputs + self.private_inputs
    }

    pub fn new_from_io(advice: &crate::io::AdviceIO, instance: &crate::io::InstanceIO) -> Self {
        Self {
            private_inputs: advice.inputs().len(),
            public_inputs: instance.inputs().len(),
            private_outputs: advice.outputs().len(),
            public_outputs: instance.outputs().len(),
        }
    }

    pub fn new_from_io_count(inputs: usize, outputs: usize) -> Self {
        Self {
            private_inputs: inputs,
            public_inputs: 0,
            private_outputs: outputs,
            public_outputs: 0,
        }
    }
}

pub fn create_struct<'c>(
    context: &'c Context,
    struct_name: &str,
    idx: usize,
    io: StructIO,
    is_main: bool,
) -> Result<StructDefOp<'c>, LlzkError> {
    log::debug!("context = {context:?}");
    let loc = struct_def_op_location(context, struct_name, idx);
    log::debug!("Struct location: {loc:?}");
    let fields = io
        .fields()
        .into_iter()
        .map(|field| -> Result<Operation<'c>, LlzkError> {
            create_field(context, struct_name, field.name(), field.is_public()).map(Into::into)
        });

    let func_args = io.args(context, is_main, struct_name);

    log::debug!("Creating function with arguments: {func_args:?}");

    let pub_attr = [(
        Identifier::new(context, "llzk.pub"),
        PublicAttribute::new(context).into(),
    )];
    let no_attr = [];
    let compute_arg_attrs = (0..func_args.len())
        .map(|n| {
            if n < io.public_inputs {
                &pub_attr as &[(Identifier<'c>, Attribute<'c>)]
            } else {
                &no_attr
            }
        })
        .collect::<Vec<_>>();

    let constrain_arg_attrs = std::iter::once(&no_attr as &[(Identifier<'c>, Attribute<'c>)])
        .chain((1..=func_args.len()).map(|n| {
            if n <= io.public_inputs {
                &pub_attr as &[(Identifier<'c>, Attribute<'c>)]
            } else {
                &no_attr
            }
        }))
        .collect::<Vec<_>>();

    let funcs = [
        r#struct::helpers::compute_fn(
            loc,
            StructType::from_str(context, struct_name),
            &func_args,
            Some(&compute_arg_attrs),
        )
        .map(Into::into),
        r#struct::helpers::constrain_fn(
            loc,
            StructType::from_str(context, struct_name),
            &func_args,
            Some(&constrain_arg_attrs),
        )
        .map(Into::into),
    ];

    log::debug!("Creating constraint op");
    r#struct::def(loc, struct_name, &[], fields.chain(funcs))
}<|MERGE_RESOLUTION|>--- conflicted
+++ resolved
@@ -3,12 +3,8 @@
 use llzk::prelude::*;
 
 use melior::{
-<<<<<<< HEAD
-    ir::{Attribute, Identifier, Location, Operation, Type},
-=======
-    ir::{r#type::FunctionType, Location, Operation, Type},
->>>>>>> 55beacb1
     Context,
+    ir::{Attribute, Identifier, Location, Operation, Type, r#type::FunctionType},
 };
 
 fn struct_def_op_location<'c>(context: &'c Context, name: &str, index: usize) -> Location<'c> {
