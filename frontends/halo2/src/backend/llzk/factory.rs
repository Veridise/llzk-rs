--- conflicted
+++ resolved
@@ -3,9 +3,7 @@
 use llzk::prelude::*;
 
 use melior::{
-    ir::{
-        Attribute, Identifier, Location, Operation, Type,
-    },
+    ir::{Attribute, Identifier, Location, Operation, Type},
     Context,
 };
 
@@ -241,14 +239,5 @@
     ];
 
     log::debug!("Creating constraint op");
-<<<<<<< HEAD
     r#struct::def(loc, struct_name, &[], fields.chain(funcs))
-=======
-    r#struct::def(
-        loc,
-        struct_name,
-        &[],
-        fields.chain([constrain.map(Into::into)]),
-    )
->>>>>>> 683d360a
 }