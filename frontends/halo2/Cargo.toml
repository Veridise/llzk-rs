--- conflicted
+++ resolved
@@ -10,12 +10,10 @@
 quickcheck_macros = "1"
 rstest = "0.26"
 group = "0.13"
-<<<<<<< HEAD
 mlir-testutils = {version = "0.1.0", features = ["similar-asserts"]}
-=======
 halo2-test-circuits = { path = "../halo2-circuits" }
 halo2-midnight-integration = { path = "../halo2-midnight" }
->>>>>>> e62980c4
+paste = "1"
 
 [dependencies]
 melior = { workspace = true, optional = true }
