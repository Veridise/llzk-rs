--- conflicted
+++ resolved
@@ -11,11 +11,8 @@
 #[cfg(feature = "picus-backend")]
 use halo2_llzk_frontend::PicusParamsBuilder;
 use halo2_llzk_frontend::{
-<<<<<<< HEAD
-    AdviceIO, InstanceIO, CircuitIO, CircuitSynthesis, GateCallbacks, GateRewritePattern, GateScope, RewriteError,
-=======
-    CircuitIO, CircuitSynthesis, gates::{GateCallbacks, GateRewritePattern, GateScope, RewriteError},
->>>>>>> dfde12e5
+    AdviceIO, CircuitIO, CircuitSynthesis, InstanceIO,
+    gates::{GateCallbacks, GateRewritePattern, GateScope, RewriteError},
 };
 
 mod common;
