--- conflicted
+++ resolved
@@ -11,12 +11,7 @@
 #[cfg(feature = "picus-backend")]
 use halo2_llzk_frontend::PicusParamsBuilder;
 use halo2_llzk_frontend::{
-<<<<<<< HEAD
-    CircuitIO, CircuitSynthesis, PicusParamsBuilder,
-    gates::{GateCallbacks, GateRewritePattern, GateScope, RewriteError},
-=======
-    CircuitIO, CircuitSynthesis, GateCallbacks, GateRewritePattern, GateScope, RewriteError,
->>>>>>> 5f149531
+    CircuitIO, CircuitSynthesis, gates::{GateCallbacks, GateRewritePattern, GateScope, RewriteError},
 };
 
 mod common;
