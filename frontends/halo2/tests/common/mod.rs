--- conflicted
+++ resolved
@@ -8,12 +8,8 @@
         callbacks::{LookupCallbacks, LookupTableGenerator},
         Lookup,
     },
-<<<<<<< HEAD
+    temps::{ExprOrTemp, Temps},
     CircuitCallbacks, LlzkParams, PicusParams,
-=======
-    temps::{ExprOrTemp, Temps},
-    CircuitCallbacks, PicusParams,
->>>>>>> eba2420f
 };
 use halo2_proofs::plonk::Expression;
 use llzk::prelude::*;
