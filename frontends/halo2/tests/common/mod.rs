--- conflicted
+++ resolved
@@ -14,16 +14,7 @@
     temps::{ExprOrTemp, Temps},
     to_plonk_error,
 };
-<<<<<<< HEAD
-#[cfg(feature = "get-challenge")]
-use halo2_proofs::plonk::Challenge;
-#[cfg(feature = "annotate-column")]
-use halo2_proofs::plonk::{Any, Column};
-use halo2_proofs::{circuit::groups::GroupKeyInstance, plonk::FloorPlanner};
-=======
-use halo2_proofs::plonk::{Any, Column};
-use halo2_proofs::plonk::{Challenge, FloorPlanner};
->>>>>>> 5f149531
+use halo2_proofs::plonk::{circuit::groups::GroupKeyInstance, Challenge, FloorPlanner, Any, Column};
 use halo2_proofs::{
     circuit::{
         Value,
