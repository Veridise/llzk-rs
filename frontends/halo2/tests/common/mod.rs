--- conflicted
+++ resolved
@@ -2,7 +2,7 @@
 
 use ff::{Field, PrimeField};
 use halo2_llzk_frontend::{
-    CircuitSynthesis, PicusParams, Synthesizer,
+    CircuitSynthesis, LlzkParams, PicusParams, Synthesizer,
     driver::Driver,
     ir::{ResolvedIRCircuit, generate::IRGenParams, stmt::IRStmt},
     lookups::{
@@ -10,12 +10,6 @@
         callbacks::{LookupCallbacks, LookupTableGenerator},
     },
     temps::{ExprOrTemp, Temps},
-<<<<<<< HEAD
-    CircuitCallbacks, LlzkParams, PicusParams,
-};
-use halo2_proofs::plonk::Expression;
-use llzk::prelude::*;
-=======
     to_plonk_error,
 };
 #[cfg(feature = "get-challenge")]
@@ -33,7 +27,7 @@
     },
     utils::rational::Rational,
 };
->>>>>>> 6c4c7cbf
+use llzk::prelude::*;
 use log::LevelFilter;
 use melior::ir::Module;
 use simplelog::{Config, TestLogger};
@@ -115,7 +109,7 @@
     canonicalize: bool,
 ) where
     F: PrimeField,
-    C: CircuitCallbacks<F>,
+    C: CircuitSynthesis<F>,
 {
     let mut driver = Driver::default();
     let resolved = common_lowering(circuit, &mut driver, ir_params, canonicalize);
@@ -183,7 +177,7 @@
     canonicalize: bool,
 ) where
     F: PrimeField,
-    C: CircuitCallbacks<F>,
+    C: CircuitSynthesis<F>,
 {
     let mut driver = Driver::default();
     let resolved = common_lowering(circuit, &mut driver, ir_params, canonicalize);
