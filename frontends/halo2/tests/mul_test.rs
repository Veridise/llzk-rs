--- conflicted
+++ resolved
@@ -9,13 +9,11 @@
 use llzk::prelude::LlzkContext;
 use std::marker::PhantomData;
 
-<<<<<<< HEAD
-use halo2_llzk_frontend::{CircuitIO, CircuitSynthesis, LlzkParamsBuilder, PicusParamsBuilder};
-=======
+#[cfg(feature = "llzk-backend")]
+use halo2_llzk_frontend::LlzkParamsBuilder;
 #[cfg(feature = "picus-backend")]
 use halo2_llzk_frontend::PicusParamsBuilder;
 use halo2_llzk_frontend::{CircuitIO, CircuitSynthesis};
->>>>>>> 5f149531
 
 mod common;
 
@@ -53,6 +51,7 @@
     );
 }
 
+#[cfg(feature = "llzk-backend")]
 #[test]
 fn mul_circuit_llzk() {
     common::setup();
@@ -66,6 +65,7 @@
     );
 }
 
+#[cfg(feature = "llzk-backend")]
 #[test]
 fn mul_opt_circuit_llzk() {
     common::setup();
